push!(LOAD_PATH, "./")
import HPCGLpSolver

using LinearAlgebra
using SparseArrays
using MatrixDepot

function convert_matrixdepot(P::MatrixDepot.MatrixDescriptor)::HPCGLpSolver.IplpProblem
     return HPCGLpSolver.IplpProblem(vec(P.c), P.A, vec(P.b), vec(P.lo), vec(P.hi))
end

function create_problem(name::String)::HPCGLpSolver.IplpProblem
     # Our own test examples
     if name == "HPCG/lp_test"
          c = [-1.0; -2.0; 0.0; 0.0; 0.0]
          A = [-2.0 1.0 1.0 0.0 0.0;
               -1.0 2.0 0.0 1.0 0.0;
                1.0 0.0 0.0 0.0 1.0]
          b = [2.0; 7.0; 3.0]
          lo = [0.0; 0.0; 0.0; 0.0; 0.0]
          hi = [16.0; 16.0; 16.0; 16.0; 16.0]
          return HPCGLpSolver.IplpProblem(c, A, b, lo, hi)

     # Examples from the University of Flordia Sparse Matrix repository
     # URL: http://www.cise.ufl.edu/research/sparse/matrices/LPnetlib
     else
          # List all available matrices: listnames("LPnetlib/*")
          # Display informations about the problem lp_afiro: mdinfo("LPnetlib/lp_afiro")

          md = mdopen(name)
          # Workaround for a bug: https://github.com/JuliaMatrices/MatrixDepot.jl/issues/34
          MatrixDepot.addmetadata!(md.data)
          return convert_matrixdepot(md)
     end
end

# Problem definition
<<<<<<< HEAD
=======
# problem = create_problem("LPnetlib/lp_ganges")
>>>>>>> dfbe7ca8
problem = create_problem("LPnetlib/lp_afiro")

# Solve
solution = HPCGLpSolver.iplp(problem, 1e-4; max_iterations=1000)

# Display the solution
if solution.flag
     println("Solution found")
else
     println("Solution not found")
end

println(solution.x)
println("Optimal value: ", problem.c' * solution.x)
<|MERGE_RESOLUTION|>--- conflicted
+++ resolved
@@ -35,10 +35,6 @@
 end
 
 # Problem definition
-<<<<<<< HEAD
-=======
-# problem = create_problem("LPnetlib/lp_ganges")
->>>>>>> dfbe7ca8
 problem = create_problem("LPnetlib/lp_afiro")
 
 # Solve
@@ -52,4 +48,4 @@
 end
 
 println(solution.x)
-println("Optimal value: ", problem.c' * solution.x)
+println("Optimal value: ", problem.c' * solution.x)